--- conflicted
+++ resolved
@@ -55,17 +55,11 @@
 public:
 	i7000_state(const machine_config &mconfig, device_type type, const char *tag)
 		: driver_device(mconfig, type, tag),
-<<<<<<< HEAD
-			m_card(*this, "cardslot"),
-			m_videoram(*this, "videoram")
-	{ }
-=======
           m_maincpu(*this, "maincpu"),
           m_card(*this, "cardslot"),
           m_gfxdecode(*this, "gfxdecode"),
           m_videoram(*this, "videoram")
     { }
->>>>>>> 69ebeec9
 
 	void video_start();
 	void machine_start();
@@ -79,14 +73,8 @@
 	UINT8 m_row;
 	tilemap_t *m_bg_tilemap;
 
-<<<<<<< HEAD
-//  DECLARE_READ8_MEMBER( i7000_io_r );
-//  DECLARE_WRITE8_MEMBER( i7000_io_w );
-
-=======
 	TILE_GET_INFO_MEMBER(get_bg_tile_info);
 	MC6845_ON_UPDATE_ADDR_CHANGED(crtc_addr);
->>>>>>> 69ebeec9
 	DECLARE_DRIVER_INIT(i7000);
 	DECLARE_PALETTE_INIT(i7000);
 	DECLARE_DEVICE_IMAGE_LOAD_MEMBER( i7000_card );
@@ -232,28 +220,6 @@
 
 void i7000_state::machine_start()
 {
-<<<<<<< HEAD
-	offs_t addr = 0;
-
-	for (int sy = 0; sy < 25; sy++)
-	{
-		for (int sx = 0; sx < 40; sx++)
-		{
-			UINT8 data = m_videoram[addr++];
-			for (int y = 0; y < 8; y++)
-			{
-				int color = m_char_rom[data*8 + y];
-				for (int x = 0; x < 8; x++)
-				{
-					bitmap.pix16(sy*8 + y, sx*8 + 7 - x) = (color & 1);
-					color >>= 1;
-				}
-			}
-		}
-	}
-
-	return 0;
-=======
 	address_space &program = m_maincpu->space(AS_PROGRAM);
 
 	if (m_card->exists())
@@ -267,31 +233,18 @@
 {
 	palette.set_pen_color(0, rgb_t(0x33, 0x33, 0x33));
 	palette.set_pen_color(1, rgb_t(0xBB, 0xBB, 0xBB));
->>>>>>> 69ebeec9
 }
 
 /*FIXME: we still need to figure out the proper memory map
          for the maincpu and where the cartridge slot maps to. */
 static ADDRESS_MAP_START(i7000_mem, AS_PROGRAM, 8, i7000_state)
-<<<<<<< HEAD
-	AM_RANGE(0x0000, 0x0fff) AM_ROM AM_REGION("maincpu", 0)
-	AM_RANGE(0x1000, 0x1fff) AM_RAM
-	AM_RANGE(0x2000, 0xffff) AM_RAM AM_SHARE("videoram")
-//    AM_RANGE(0x8000, 0xffff) AM_ROM AM_REGION("cardslot", 0)
-=======
     AM_RANGE(0x0000, 0x0fff) AM_ROM AM_REGION("boot", 0)
     AM_RANGE(0x2000, 0x2fff) AM_RAM AM_SHARE("videoram")
     AM_RANGE(0x4000, 0xffff) AM_RAM
 //  AM_RANGE(0x4000, 0xbfff) AM_ROM AM_REGION("cardslot", 0)
->>>>>>> 69ebeec9
 ADDRESS_MAP_END
 
 static ADDRESS_MAP_START( i7000_io , AS_IO, 8, i7000_state)
-<<<<<<< HEAD
-    ADDRESS_MAP_UNMAP_HIGH
-    ADDRESS_MAP_GLOBAL_MASK (0xff)
-    AM_RANGE(0x00, 0xff) AM_READWRITE(i7000_io_r, i7000_io_w)
-=======
 	ADDRESS_MAP_UNMAP_HIGH
 	ADDRESS_MAP_GLOBAL_MASK (0xff)
 //	AM_RANGE(0x06, 0x06) AM_WRITE(i7000_io_?_w)
@@ -319,7 +272,6 @@
 //	AM_RANGE(0x3b, 0x3b) AM_WRITE(i7000_io_?_w)
 //	AM_RANGE(0x66, 0x67) AM_WRITE(i7000_io_?_w)
 //	AM_RANGE(0xbb, 0xbb) AM_WRITE(i7000_io_?_w) //may be related to page-swapping...
->>>>>>> 69ebeec9
 ADDRESS_MAP_END
 
 DEVICE_IMAGE_LOAD_MEMBER( i7000_state, i7000_card )
@@ -381,11 +333,7 @@
 	/* basic machine hardware */
 	MCFG_CPU_ADD("maincpu", NSC800, XTAL_4MHz)
 	MCFG_CPU_PROGRAM_MAP(i7000_mem)
-<<<<<<< HEAD
-//  MCFG_CPU_IO_MAP(i7000_io)
-=======
 	MCFG_CPU_IO_MAP(i7000_io)
->>>>>>> 69ebeec9
 
 	/* video hardware */
 	MCFG_SCREEN_ADD("screen", RASTER)
@@ -400,9 +348,6 @@
 	MCFG_PALETTE_ADD("palette", 2)
 	MCFG_PALETTE_INIT_OWNER(i7000_state, i7000)
 
-<<<<<<< HEAD
-//  MCFG_GFXDECODE_ADD("gfxdecode", "palette", i7000)
-=======
 	MCFG_MC6845_ADD("crtc", R6545_1, "screen", XTAL_20MHz) /* (?) */
 	MCFG_MC6845_SHOW_BORDER_AREA(true)
 	MCFG_MC6845_CHAR_WIDTH(8)
@@ -428,7 +373,6 @@
 	MCFG_I8279_IN_RL_CB(READ8(i7000_state, i7000_kbd_r))                  // kbd RL lines
 	MCFG_I8279_IN_SHIFT_CB(VCC) // TODO: Shift key
 	MCFG_I8279_IN_CTRL_CB(VCC) // TODO: Ctrl key
->>>>>>> 69ebeec9
 
 	/* Cartridge slot */
 	MCFG_GENERIC_CARTSLOT_ADD("cardslot", generic_romram_plain_slot, "i7000_card")
